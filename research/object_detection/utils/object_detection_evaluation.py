--- conflicted
+++ resolved
@@ -391,11 +391,7 @@
       if idx + self._label_id_offset in category_index:
         category_name = category_index[idx + self._label_id_offset]['name']
         try:
-<<<<<<< HEAD
           category_name = str(category_name, 'utf-8')
-=======
-          category_name = six.text_type(category_name, 'utf-8')
->>>>>>> 6b586a91
         except TypeError:
           pass
         category_name = unicodedata.normalize('NFKD', category_name)
